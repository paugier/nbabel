## Alternative implementations of the Julia version

`nbabel.jl` is the implementation mentioned in the main README.

The `nbabel4` implementations use a custom Particle struct with 4
Float64 fields to maximize the performance of SIMD operations.

`nbabel4_serial.jl`:  only runs in serial.

`nbabel4_threads.jl`: runs with one or multiple processors. (use the `-tN` flag)

Benchmarks measure the time reported by system time, as output by the `Makefile` commands.

`@inbounds` flags are added to O(N^2) loops, but the benchmark appears to be somewhat
dependent on bounds checking anyway, particularly for the parallel version, which
allocates larger arrays for non-concurrent sums. Thus, two benchmarks were performed, with and
without a global flag to avoid bounds checking:

### Single-threaded in a Intel(R) Core(TM) i7-8550U CPU @ 1.80GHz

With julia flags `-O3 --check-bounds=no`:

<<<<<<< HEAD
| # particles |  nbabel.jl | nbabel_serial.jl | nbabel4_threads.jl |
|-------------|------------|------------------|--------------------|
|     1024    |    50.2    |    31.1          |      34.4          |
|     2048    |   201.5    |   120.1          |     109.3          |

With julia flag `-O3` only:

| # particles |  nbabel.jl | nbabel_serial.jl | nbabel4_threads.jl |
|-------------|------------|------------------|--------------------|
|     1024    |    48.1    |    28.0          |    36.6            |
|     2048    |   188.5    |   111.8          |   147.7            |


### With 4 processors (the laptop has 4):
=======
| # particles |  nbabel.jl | nbabel4_serial.jl | nbabel4_threads.jl |
|-------------|------------|-------------------|--------------------|
|     1024    |    50.7    |     29.1          |      30.0          |
|     2048    |   191.1    |    123.1          |     114.4          |

With julia flag `-O3` only:

| # particles |  nbabel.jl | nbabel4_serial.jl | nbabel4_threads.jl |
|-------------|------------|-------------------|--------------------|
|     1024    |    48.9    |     31.2          |    45.1            |
|     2048    |   205.7    |    131.9          |   173.8            |

### With 3 processors (the laptop has 4)
>>>>>>> a1c91bce

With julia flags `-O3 --check-bounds=no -t3`:

| # particles | nbabel4_threads.jl |
|-------------|--------------------|
|     1024    |   19.9             |
|     2048    |   82.1             |

With julia flags `-O3` only:

| # particles | nbabel4_threads.jl |
|-------------|--------------------|
|     1024    |   24.9             |
|     2048    |   91.7             |

- Differences smaller than about 10% are probably not significant.

## Requirements

All versions require the `DelimitedFiles` package. Install with:

```julia
julia> ] add DelimitedFiles

```

(Julia version 1.5 or greater is recommended)<|MERGE_RESOLUTION|>--- conflicted
+++ resolved
@@ -20,7 +20,6 @@
 
 With julia flags `-O3 --check-bounds=no`:
 
-<<<<<<< HEAD
 | # particles |  nbabel.jl | nbabel_serial.jl | nbabel4_threads.jl |
 |-------------|------------|------------------|--------------------|
 |     1024    |    50.2    |    31.1          |      34.4          |
@@ -35,21 +34,6 @@
 
 
 ### With 4 processors (the laptop has 4):
-=======
-| # particles |  nbabel.jl | nbabel4_serial.jl | nbabel4_threads.jl |
-|-------------|------------|-------------------|--------------------|
-|     1024    |    50.7    |     29.1          |      30.0          |
-|     2048    |   191.1    |    123.1          |     114.4          |
-
-With julia flag `-O3` only:
-
-| # particles |  nbabel.jl | nbabel4_serial.jl | nbabel4_threads.jl |
-|-------------|------------|-------------------|--------------------|
-|     1024    |    48.9    |     31.2          |    45.1            |
-|     2048    |   205.7    |    131.9          |   173.8            |
-
-### With 3 processors (the laptop has 4)
->>>>>>> a1c91bce
 
 With julia flags `-O3 --check-bounds=no -t3`:
 
